name: brick_sqlite_generators
description: Code generation library for the SQLite providers, models, and adapters in Brick
homepage: https://github.com/GetDutchie/brick/tree/main/packages/brick_sqlite_generators
issue_tracker: https://github.com/GetDutchie/brick/issues
repository: https://github.com/GetDutchie/brick

<<<<<<< HEAD
version: 2.0.0-rc.2
=======
version: 1.3.0
>>>>>>> 6f8a4b37

environment:
  sdk: ">=2.12.0 <3.0.0"

dependencies:
<<<<<<< HEAD
  analyzer: ^1.1.0
  brick_build: ^2.0.0-rc.1
=======
  analyzer: ^3.2.0
  brick_build: ^1.4.0
>>>>>>> 6f8a4b37
  brick_sqlite_abstract: ^1.1.0
  build: ^2.0.0
  dart_style: ^2.0.0
  meta: ^1.3.0
  source_gen: ^1.0.0

dev_dependencies:
  test: ^1.16.8
  lints: ^1.0.1
  brick_build_test:
    path: ../brick_build_test<|MERGE_RESOLUTION|>--- conflicted
+++ resolved
@@ -4,23 +4,14 @@
 issue_tracker: https://github.com/GetDutchie/brick/issues
 repository: https://github.com/GetDutchie/brick
 
-<<<<<<< HEAD
 version: 2.0.0-rc.2
-=======
-version: 1.3.0
->>>>>>> 6f8a4b37
 
 environment:
   sdk: ">=2.12.0 <3.0.0"
 
 dependencies:
-<<<<<<< HEAD
-  analyzer: ^1.1.0
+  analyzer: ^3.2.0
   brick_build: ^2.0.0-rc.1
-=======
-  analyzer: ^3.2.0
-  brick_build: ^1.4.0
->>>>>>> 6f8a4b37
   brick_sqlite_abstract: ^1.1.0
   build: ^2.0.0
   dart_style: ^2.0.0
