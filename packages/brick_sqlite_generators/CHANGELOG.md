--- conflicted
+++ resolved
@@ -1,9 +1,8 @@
 ## Unreleased
 
-<<<<<<< HEAD
 * Replace `brick_sqlite_abstract/db.dart` with `brick_sqlite/db.dart`
 * Remove `brick_sqlite_abstract` package
-=======
+
 ## 2.4.1
 
 * Update replacement RegEx for `migrations =` and `schema =` to account for whitespace and removed type names
@@ -11,7 +10,6 @@
 ## 2.2.0
 
 * If a field is annotated `@Sqlite(ignore: true)` do not create a column for it.
->>>>>>> fa670058
 
 ## 2.1.4
 
