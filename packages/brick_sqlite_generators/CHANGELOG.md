## Unreleased

<<<<<<< HEAD
## 2.0.0-rc.2

* Use `brick_build`s new `manuallyUpsertBrickFile` method instead of `manuallyUpsertAppFile`

## 2.0.0-rc.1
=======
## 1.3.0
>>>>>>> 6f8a4b37

* Expose `SqliteSerdesGenerator` in `generators.dart`
* Upgrade `analyzer` dependency to `3.2.0`
* Update enum discovery from `ConstantReader` to utilize new Analyzer methods (index instead of string)

## 1.2.0

* Supports `ignoreFrom`, `ignoreTo`, and `enumAsString`

## 1.1.4

* Fix casting when deserializing enums. The analyzer does not alert for `cast` on a list that could contain nullable values; if the field type is non-nullable, null types must be removed before the cast.
* Remove unnecessary import in `schema.g.dart`

## 1.1.3

* Bump `brick_build`
* Explicitely override `checkerForField` function in order to have SQLite maintain member field typing as it's source of truth over any constructor definitions

## 1.1.2

* Always cast when using `toList` and deserializing

## 1.1.1+1

* Fix adapter when deserializing single siblings

## 1.1.1

* Update to use new `brick_build` API for `getAssociationMethod` and `repositoryHasBeenForceCast`

## 1.1.0+1

* Apply `const` for individual migrations in `schema.g.dart`

## 1.1.0

* Fix analyzer's nullable warning when serializing non-final iterables (#185)
* Expose `SqliteSchemaGenerator#schemaColumn` for calling super in sub classes
* Prepend `const` before `RuntimeSqliteColumnDefinition`
* Use `const` when declaring migrations at the top of `schema.g.dart`
* Add Dart Lints

## 1.0.0+5

* Fix nullable warning when serializing non-nullable maps (#187)

## 1.0.0+4

* Fix pubspec dependencies

## 1.0.0+3

* Fix deserialization for associations, enum, and DateTime in Dart >=2.12
* Fix serialization for associations, afterSave, enum, core types, booleans, and DateTime in Dart >=2.12

## 1.0.0+2

* Remove `source_gen_test` dependency

## 1.0.0+1

* Loosen `brick_build` pubspec restriction

## 1.0.0

* Null safety

## 0.0.1

* Fix sibling set serialization
* Do not create joins tables for ignored fields
* Type arguments are stripped from fields when building the `fieldsToSqliteColumns` definition (#31)
* Fixes a bug where sets were not serialized by SQLite
* Single siblings are upserted to SQLite as they're received; previously only iterable siblings were upserted
* Fix deserializing for null sibling arrays
* Booleans are serialized as 1s or 0s
* Foreign keys are no longer serialized in a JSON array and stored as a string
* Support `columnType` from SQLite annotations
* Reconcile changes for non-final associations (#112)<|MERGE_RESOLUTION|>--- conflicted
+++ resolved
@@ -1,14 +1,16 @@
 ## Unreleased
 
-<<<<<<< HEAD
 ## 2.0.0-rc.2
 
 * Use `brick_build`s new `manuallyUpsertBrickFile` method instead of `manuallyUpsertAppFile`
 
 ## 2.0.0-rc.1
-=======
+
+* Expose `SqliteSerdesGenerator` in `generators.dart`
+* Upgrade `analyzer` dependency to `3.2.0`
+* Update enum discovery from `ConstantReader` to utilize new Analyzer methods (index instead of string)
+
 ## 1.3.0
->>>>>>> 6f8a4b37
 
 * Expose `SqliteSerdesGenerator` in `generators.dart`
 * Upgrade `analyzer` dependency to `3.2.0`
