--- conflicted
+++ resolved
@@ -10,8 +10,7 @@
   sdk: ">=2.12.0 <3.0.0"
 
 dependencies:
-<<<<<<< HEAD
-  analyzer: ^1.2.0
+  analyzer: ^3.2.0
   brick_offline_first_with_rest_abstract: ^0.0.2
   brick_build: ">=1.3.0 <3.0.0"
   brick_offline_first_build: ">=1.0.0 <3.0.0"
@@ -19,16 +18,6 @@
   brick_rest_generators: ">=1.0.0 <3.0.0"
   brick_sqlite_abstract: ^1.1.0
   brick_sqlite_generators: ">=1.0.0 <3.0.0"
-=======
-  analyzer: ^3.2.0
-  brick_build: ^1.4.0
-  brick_offline_first_abstract: ^1.0.0+1
-  brick_offline_first_build: ^1.1.0
-  brick_rest: ^1.0.0+3
-  brick_rest_generators: ^1.3.0
-  brick_sqlite_abstract: ^1.1.0
-  brick_sqlite_generators: ^1.3.0
->>>>>>> 6f8a4b37
   build: ^2.0.0
   dart_style: ^2.0.0
   logging: ^1.0.0
