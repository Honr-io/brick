name: brick_offline_first_build
description: Code generation library for the Brick Offline First Domain
homepage: https://github.com/GetDutchie/brick/tree/main/packages/brick_offline_first_build
issue_tracker: https://github.com/GetDutchie/brick/issues
repository: https://github.com/GetDutchie/brick

<<<<<<< HEAD
version: 1.0.1
=======
version: 1.1.0
>>>>>>> 6f8a4b37

environment:
  sdk: ">=2.12.0 <3.0.0"

dependencies:
<<<<<<< HEAD
  analyzer: ^1.2.0
  brick_build: ">=1.0.0 <3.0.0"
=======
  analyzer: ^3.2.0
  brick_build: ^1.4.0
>>>>>>> 6f8a4b37
  brick_core: ^1.1.0
  brick_offline_first_abstract: ">=1.0.0 <3.0.0"
  brick_sqlite_abstract: ^1.1.0
<<<<<<< HEAD
  brick_sqlite_generators: ^2.0.0-rc.1
  brick_rest: ^1.1.1
  brick_rest_generators: ">=1.0.0 <3.0.0"
=======
  brick_sqlite_generators: ^1.3.0
  brick_rest: ^1.1.1
  brick_rest_generators: ^1.3.0
>>>>>>> 6f8a4b37
  build: ^2.0.0
  dart_style: ^2.0.0
  logging: ^1.0.0
  meta: ^1.3.0
  path: ^1.8.0
  source_gen: ^1.0.0

dev_dependencies:
  build_verify: ^2.0.0
  source_gen_test: ^1.0.0
  test: ^1.16.8
  lints: ^1.0.1
  brick_build_test:
    path: ../brick_build_test<|MERGE_RESOLUTION|>--- conflicted
+++ resolved
@@ -4,35 +4,20 @@
 issue_tracker: https://github.com/GetDutchie/brick/issues
 repository: https://github.com/GetDutchie/brick
 
-<<<<<<< HEAD
-version: 1.0.1
-=======
 version: 1.1.0
->>>>>>> 6f8a4b37
 
 environment:
   sdk: ">=2.12.0 <3.0.0"
 
 dependencies:
-<<<<<<< HEAD
-  analyzer: ^1.2.0
+  analyzer: ^3.2.0
   brick_build: ">=1.0.0 <3.0.0"
-=======
-  analyzer: ^3.2.0
-  brick_build: ^1.4.0
->>>>>>> 6f8a4b37
   brick_core: ^1.1.0
   brick_offline_first_abstract: ">=1.0.0 <3.0.0"
   brick_sqlite_abstract: ^1.1.0
-<<<<<<< HEAD
   brick_sqlite_generators: ^2.0.0-rc.1
   brick_rest: ^1.1.1
   brick_rest_generators: ">=1.0.0 <3.0.0"
-=======
-  brick_sqlite_generators: ^1.3.0
-  brick_rest: ^1.1.1
-  brick_rest_generators: ^1.3.0
->>>>>>> 6f8a4b37
   build: ^2.0.0
   dart_style: ^2.0.0
   logging: ^1.0.0
