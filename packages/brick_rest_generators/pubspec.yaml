name: brick_rest_generators
description: Code generation library for the REST providers, models, and adapters in Brick
homepage: https://github.com/GetDutchie/brick/tree/main/packages/brick_rest_generators
issue_tracker: https://github.com/GetDutchie/brick/issues
repository: https://github.com/GetDutchie/brick

<<<<<<< HEAD
version: 2.0.0-rc.1
=======
version: 1.3.0+1
>>>>>>> 6f8a4b37

environment:
  sdk: ">=2.12.0 <3.0.0"

dependencies:
  analyzer: ^3.2.0
  brick_core: ^1.1.0
  brick_rest: ^1.1.0
<<<<<<< HEAD
  brick_build: ^2.0.0-rc.1
=======
  brick_build: ^1.4.0
>>>>>>> 6f8a4b37
  build: ^2.0.0
  dart_style: ^2.0.0
  source_gen: ^1.0.0

dev_dependencies:
  test: ^1.16.8
  lints: ^1.0.1
  brick_build_test:
    path: ../brick_build_test<|MERGE_RESOLUTION|>--- conflicted
+++ resolved
@@ -4,11 +4,7 @@
 issue_tracker: https://github.com/GetDutchie/brick/issues
 repository: https://github.com/GetDutchie/brick
 
-<<<<<<< HEAD
 version: 2.0.0-rc.1
-=======
-version: 1.3.0+1
->>>>>>> 6f8a4b37
 
 environment:
   sdk: ">=2.12.0 <3.0.0"
@@ -17,11 +13,7 @@
   analyzer: ^3.2.0
   brick_core: ^1.1.0
   brick_rest: ^1.1.0
-<<<<<<< HEAD
   brick_build: ^2.0.0-rc.1
-=======
-  brick_build: ^1.4.0
->>>>>>> 6f8a4b37
   build: ^2.0.0
   dart_style: ^2.0.0
   source_gen: ^1.0.0
