## Unreleased

<<<<<<< HEAD
## 2.0.0-rc.2

* Fix adapters builder
* Fix `brick.g.dart` imports

## 2.0.0-rc.1

* **BREAKING CHANGE** `brick.g.dart` and `adapters` are now saved to a `brick/` folder. This replaces the `app` folder. Please rename `app` to `brick` to safely migrate.
* **BREAKING CHANGE** models are now discovered by the `.model.dart` suffix. This permits models to be stored anywhere in a package. Please rename your `models/*.dart` files to `models/*.model.dart`.
=======
## 1.4.0+1

* Fix field sorting and discovery error

## 1.4.0

>>>>>>> 6f8a4b37
* Alphabetize methods (internal refactor)
* Upgrade `analyzer` dependency to `3.2.0`

## 1.3.0

* Upgrade `brick_core`

## 1.2.3

* Allow forced type nullability on `getAssociationMethod` for improved null safety on future internals.

## 1.2.2+1

* Access `checkForField` by default only when deserializing for fields instead of constructor overrides

## 1.2.2

* Add `checkForField` method to enforce constructor preference over field definition for type inference in adapter generation.

## 1.2.1

* Remove `// ignore_for_file: prefer_null_aware_operators`

## 1.2.0+3

* Remove `// ignore_for_file: unnecessary_non_null_assertion` and `// ignore_for_file: invalid_null_aware_operator` from all adapters and add `// ignore_for_file: prefer_null_aware_operators`
* Remove setting `repositoryHasBeenForceCast` in `SerdesGenerator#getAssociationMethod`

## 1.2.0+2

* Remove `@visibleForOverriding` annotation from `SerdesGenerator#deserializeNullableClause`

## 1.2.0

* Add Dart Lints
* Improve null safe checking in example
* Add `repositoryHasBeenForceCast` to determine whether a repository needs to use the null operator `!`. Warnings clutter the console when running `flutter build` or `flutter test` and they cannot be disabled with `--no-sound-null-safety`
* Convert `SerdesGenerator.getAssociationMethod` to `SerdesGenerator#getAssociationMethod` to access `repositoryHasBeenForceCast`

## 1.1.0+3

* Ignore `unnecessary_non_null_assertion` and `invalid_null_aware_operator` in adapter generated code. If a repository is forced to a non-null value (`repository!`) subsequent access of the repository must not have an operator (`repository.` instead of `repository?`). Brick determines properties on a per-member basis, requiring a break in architecture to resolve subsquent access. These are linter warnings, not errors, and therefore they're safe to ignore for adapters.

## 1.1.0+2

* Remove `part` and `export` directives during build

## 1.1.0+1

* Do not generate null-safe return values in adapters if the member cannot be null. For example, this would remove `data['name'] == null ? null :` in the REST adapter function of field that cannot be null in Dart >=2.12

## 1.1.0

* **BREAKING CHANGE** removing  `testing.dart` in favor of new package `brick_build_test`. Please use `import 'package:brick_build_test/brick_build_test.dart'` instead. `source_gen_test` is not null safe, and testing shouldn't be in distributed packages anyway.

## 1.0.0

* Null safety

## 0.0.9

* If `fromGenerator` or `toGenerator` is declared, the field will be generated for deserializing and serializing adapters, respectively
* Strictly assign analyzer ahead of nullability release versions

## 0.0.8+2

* Override build methods

## 0.0.8+1

* Remove `getInheritedConcreteMap` from `fields_for_class.dart` as it's no longer used.

## 0.0.8

* Add method `ignoreCoderForField` to `SerdesGenerator`. This doesn't change existing functionality; it only moves it to an overridable method.

## 0.0.7

* Use assignable instead of super type comparison when checking for siblings to account for inherited classes (#55)
* Add ability to overwrite the nullable check for deserializing members

## 0.0.6

* Rename `ProviderSerializable` to `ProviderSerializableGenerator` to be more explicit
* Rename `SharedChecker#mapArgs` to `SharedChecker#typeArguments`

## 0.0.4

* Update for new [brick_core](https://github.com/GetDutchie/brick/tree/main/packages/brick_core) API on `Where`
* Move shareable methods from `OfflineFirstSerdesGenerator` to `SerdesGenerator`
* Constrain version of [brick_core](https://github.com/GetDutchie/brick/tree/main/packages/brick_core)
* Split code to separate projects: `rest_serdes` to [brick_rest_generators](https://github.com/GetDutchie/brick/tree/main/packages/brick_rest_generators), `sqlite_serdes` and subsequent SQLite builders to [brick_sqlite_generators](https://github.com/GetDutchie/brick/tree/main/packages/brick_sqlite_generators), and all OfflineFirst-specific logic to [brick_offline_first_with_rest_build](https://github.com/GetDutchie/brick/tree/main/packages/brick_offline_first_with_rest).
* `testing.dart` is available for useful testing methods
* This package is now a series of utilities and interfaces; it no longer produces generated code.

## 0.0.3

* Use `ConnectOfflineFirstWithRest`

## 0.0.2

* Uses `getDisplayString` instead of deprecated `name`
* Fix linter hints<|MERGE_RESOLUTION|>--- conflicted
+++ resolved
@@ -1,6 +1,5 @@
 ## Unreleased
 
-<<<<<<< HEAD
 ## 2.0.0-rc.2
 
 * Fix adapters builder
@@ -10,14 +9,12 @@
 
 * **BREAKING CHANGE** `brick.g.dart` and `adapters` are now saved to a `brick/` folder. This replaces the `app` folder. Please rename `app` to `brick` to safely migrate.
 * **BREAKING CHANGE** models are now discovered by the `.model.dart` suffix. This permits models to be stored anywhere in a package. Please rename your `models/*.dart` files to `models/*.model.dart`.
-=======
 ## 1.4.0+1
 
 * Fix field sorting and discovery error
 
 ## 1.4.0
 
->>>>>>> 6f8a4b37
 * Alphabetize methods (internal refactor)
 * Upgrade `analyzer` dependency to `3.2.0`
 
