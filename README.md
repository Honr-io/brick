--- conflicted
+++ resolved
@@ -31,15 +31,9 @@
     ```bash
     mkdir -p lib/brick/adapters lib/brick/db;
     ```
-<<<<<<< HEAD
-1. Add [models](https://greenbits.github.io/brick/#/data/models) that contain your app logic. Models **must be** saved with the `.model.dart` suffix (i.e. `lib/brick/models/person.model.dart`).
-1. Run `flutter pub run build_runner run` to generate your models (or `pub run build_runner run` if you're not using Flutter) and [sometimes migrations](https://greenbits.github.io/brick/#/sqlite?id=intelligent-migrations). Rerun after every new model change or `flutter pub run build_runner watch` for automatic generations.
-1. Extend [an existing repository](https://greenbits.github.io/brick/#/data/repositories) or create your own:
-=======
-1. Add [models](https://engineering.dutchie.com/brick/#/data/models) that contain your app logic. Models **must be** saved in `lib/app/models/<class_as_snake_name>.dart`.
+1. Add [models](https://engineering.dutchie.com/brick/#/data/models) that contain your app logic. Models **must be** saved with the `.model.dart` suffix (i.e. `lib/brick/models/person.model.dart`).
 1. Run `flutter pub run build_runner run` to generate your models (or `pub run build_runner run` if you're not using Flutter) and [sometimes migrations](https://engineering.dutchie.com/brick/#/sqlite?id=intelligent-migrations). Rerun after every new model change or `flutter pub run build_runner watch` for automatic generations.
 1. Extend [an existing repository](https://engineering.dutchie.com/brick/#/data/repositories) or create your own:
->>>>>>> 8ad3ea48
     ```dart
     // lib/brick/repository.dart
     import 'package:brick_offline_first/offline_first_with_rest.dart';
